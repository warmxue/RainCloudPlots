## define function to calculate summary statistics
## Summarizes data.
## Gives count, mean, standard deviation, standard error of the mean, and 
## confidence interval (default 95%).
##   data: a data frame.
##   measurevar: the name of a column that contains the variable to be summariezed
##   groupvars: a vector containing names of columns that contain grouping variables
##   na.rm: a boolean that indicates whether to ignore NA's
##   conf.interval: the percent range of the confidence interval (default is 95%)
##   adapted from Ryan Hope's function: 
##   https://www.rdocumentation.org/packages/Rmisc/versions/1.5/topics/summarySE


<<<<<<< HEAD
# summarySE function
summarySE <- function(data = NULL, measurevar, groupvars = NULL, na.rm = FALSE,
                      conf.interval = .95, .drop = TRUE) {
  library(plyr)
=======
summarySE <- function(data=NULL, measurevar, groupvars=NULL, na.rm=FALSE,
                      conf.interval=.95, .drop=TRUE) {
>>>>>>> c8f538eb

  # New version of length which can handle NA's: if na.rm==T, don't count them
  length2 <- function(x, na.rm = FALSE) {
    if (na.rm) {
      sum(!is.na(x))
    } else {
      length(x)
    }
  }

  # This does the summary. For each group's data frame, return a vector with
  # N, mean, median, and sd
<<<<<<< HEAD
  datac <- ddply(data, groupvars,
    .drop = .drop,
    .fun = function(xx, col) {
      c(
        N = length2(xx[[col]], na.rm = na.rm),
        mean = mean(xx[[col]], na.rm = na.rm),
        median = median(xx[[col]], na.rm = na.rm),
        sd = sd(xx[[col]], na.rm = na.rm)
      )
    },
    measurevar
  )

  # Rename the "mean" and "median" columns
  datac <- rename(datac, c("mean" = paste(measurevar, "_mean", sep = "")))
  datac <- rename(datac, c("median" = paste(measurevar, "_median", sep = "")))

  datac$se <- datac$sd / sqrt(datac$N) # Calculate standard error of the mean

=======
  datac <- plyr::ddply(data, groupvars, .drop=.drop,
                       .fun = function(xx, col) {
                           c(N    = length2(xx[[col]], na.rm=na.rm),
                             mean = mean   (xx[[col]], na.rm=na.rm),
                             median = median (xx[[col]], na.rm=na.rm),
                             sd   = sd     (xx[[col]], na.rm=na.rm)
                           )
                       },
                       measurevar
  )
  
  # Rename the "mean" and "median" columns    
 datac <- plyr::rename(datac, c("mean" = paste(measurevar, "_mean", sep = "")))
 datac <- plyr::rename(datac, c("median" = paste(measurevar, "_median", sep = "")))
  
  datac$se <- datac$sd / sqrt(datac$N)  # Calculate standard error of the mean
  
>>>>>>> c8f538eb
  # Confidence interval multiplier for standard error
  # Calculate t-statistic for confidence interval:
  # e.g., if conf.interval is .95, use .975 (above/below), and use df=N-1
  ciMult <- qt(conf.interval / 2 + .5, datac$N - 1)
  datac$ci <- datac$se * ciMult

  return(datac)
}<|MERGE_RESOLUTION|>--- conflicted
+++ resolved
@@ -11,15 +11,12 @@
 ##   https://www.rdocumentation.org/packages/Rmisc/versions/1.5/topics/summarySE
 
 
-<<<<<<< HEAD
+
+
 # summarySE function
 summarySE <- function(data = NULL, measurevar, groupvars = NULL, na.rm = FALSE,
                       conf.interval = .95, .drop = TRUE) {
   library(plyr)
-=======
-summarySE <- function(data=NULL, measurevar, groupvars=NULL, na.rm=FALSE,
-                      conf.interval=.95, .drop=TRUE) {
->>>>>>> c8f538eb
 
   # New version of length which can handle NA's: if na.rm==T, don't count them
   length2 <- function(x, na.rm = FALSE) {
@@ -32,45 +29,24 @@
 
   # This does the summary. For each group's data frame, return a vector with
   # N, mean, median, and sd
-<<<<<<< HEAD
-  datac <- ddply(data, groupvars,
-    .drop = .drop,
-    .fun = function(xx, col) {
-      c(
-        N = length2(xx[[col]], na.rm = na.rm),
-        mean = mean(xx[[col]], na.rm = na.rm),
-        median = median(xx[[col]], na.rm = na.rm),
-        sd = sd(xx[[col]], na.rm = na.rm)
-      )
-    },
-    measurevar
-  )
 
-  # Rename the "mean" and "median" columns
-  datac <- rename(datac, c("mean" = paste(measurevar, "_mean", sep = "")))
-  datac <- rename(datac, c("median" = paste(measurevar, "_median", sep = "")))
-
-  datac$se <- datac$sd / sqrt(datac$N) # Calculate standard error of the mean
-
-=======
   datac <- plyr::ddply(data, groupvars, .drop=.drop,
-                       .fun = function(xx, col) {
-                           c(N    = length2(xx[[col]], na.rm=na.rm),
-                             mean = mean   (xx[[col]], na.rm=na.rm),
-                             median = median (xx[[col]], na.rm=na.rm),
-                             sd   = sd     (xx[[col]], na.rm=na.rm)
-                           )
-                       },
-                       measurevar
+                   .fun = function(xx, col) {
+                       c(N      = length2(xx[[col]], na.rm=na.rm),
+                         mean   = mean(xx[[col]], na.rm=na.rm),
+                         median = median(xx[[col]], na.rm=na.rm),
+                         sd      = sd(xx[[col]], na.rm=na.rm)
+                       )
+                   },
+                   measurevar
   )
   
   # Rename the "mean" and "median" columns    
  datac <- plyr::rename(datac, c("mean" = paste(measurevar, "_mean", sep = "")))
  datac <- plyr::rename(datac, c("median" = paste(measurevar, "_median", sep = "")))
   
-  datac$se <- datac$sd / sqrt(datac$N)  # Calculate standard error of the mean
-  
->>>>>>> c8f538eb
+ datac$se <- datac$sd / sqrt(datac$N)  # Calculate standard error of the mean
+
   # Confidence interval multiplier for standard error
   # Calculate t-statistic for confidence interval:
   # e.g., if conf.interval is .95, use .975 (above/below), and use df=N-1
